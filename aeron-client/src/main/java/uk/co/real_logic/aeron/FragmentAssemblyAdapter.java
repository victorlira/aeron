/*
 * Copyright 2014 - 2015 Real Logic Ltd.
 *
 * Licensed under the Apache License, Version 2.0 (the "License");
 * you may not use this file except in compliance with the License.
 * You may obtain a copy of the License at
 *
 * http://www.apache.org/licenses/LICENSE-2.0
 *
 * Unless required by applicable law or agreed to in writing, software
 * distributed under the License is distributed on an "AS IS" BASIS,
 * WITHOUT WARRANTIES OR CONDITIONS OF ANY KIND, either express or implied.
 * See the License for the specific language governing permissions and
 * limitations under the License.
 */
package uk.co.real_logic.aeron;

import uk.co.real_logic.aeron.common.BufferBuilder;
import uk.co.real_logic.agrona.DirectBuffer;
import uk.co.real_logic.agrona.collections.Int2ObjectHashMap;
import uk.co.real_logic.aeron.common.concurrent.logbuffer.DataHandler;
import uk.co.real_logic.aeron.common.concurrent.logbuffer.Header;

import java.util.function.Supplier;

import static uk.co.real_logic.aeron.common.concurrent.logbuffer.FrameDescriptor.*;

/**
 * A {@link DataHandler} that sits in a chain-of-responsibility pattern that reassembles fragmented messages
 * so that the next handler in the chain only sees whole messages.
 * <p>
 * Unfragmented messages are delegated without copy. Fragmented messages are copied to a temporary
 * buffer for reassembly before delegation.
 * <p>
 * Session based buffers will be allocated and grown as necessary based on the length of messages to be assembled.
<<<<<<< HEAD
 *
 * When sessions go inactive {@link InactiveConnectionHandler}, it is possible to free the buffer by calling
=======
 * When sessions go inactive see {@link InactiveConnectionHandler}, it is possible to free the buffer by calling
>>>>>>> 044cf8e1
 * {@link #freeSessionBuffer(int)}.
 */
public class FragmentAssemblyAdapter implements DataHandler
{
    private final DataHandler delegate;
    private final AssemblyHeader assemblyHeader = new AssemblyHeader();
    private final Int2ObjectHashMap<BufferBuilder> builderBySessionIdMap = new Int2ObjectHashMap<>();
    private final Supplier<BufferBuilder> builderSupplier;

    /**
     * Construct an adapter to reassemble message fragments and delegate on only whole messages.
     *
     * @param delegate onto which whole messages are forwarded.
     */
    public FragmentAssemblyAdapter(final DataHandler delegate)
    {
        this(delegate, BufferBuilder.INITIAL_CAPACITY);
    }

    /**
     * Construct an adapter to reassembly message fragments and delegate on only whole messages.
     *
     * @param delegate            onto which whole messages are forwarded.
     * @param initialBufferLength to be used for each session.
     */
    public FragmentAssemblyAdapter(final DataHandler delegate, final int initialBufferLength)
    {
        this.delegate = delegate;
        builderSupplier = () -> new BufferBuilder(initialBufferLength);
    }

    /**
     * The implementation of {@link DataHandler} that reassembles and forwards whole messages.
     * @param buffer containing the data.
     * @param offset at which the data begins.
     * @param length of the data in bytes.
     * @param header representing the meta data for the data.
     */
    public void onData(final DirectBuffer buffer, final int offset, final int length, final Header header)
    {
        final byte flags = header.flags();

        if ((flags & UNFRAGMENTED) == UNFRAGMENTED)
        {
            delegate.onData(buffer, offset, length, header);
        }
        else
        {
            if ((flags & BEGIN_FRAG) == BEGIN_FRAG)
            {
                final BufferBuilder builder = builderBySessionIdMap.getOrDefault(header.sessionId(), builderSupplier);
                builder.reset().append(buffer, offset, length);
            }
            else
            {
                final BufferBuilder builder = builderBySessionIdMap.get(header.sessionId());
                if (null != builder && builder.limit() != 0)
                {
                    builder.append(buffer, offset, length);

                    if ((flags & END_FRAG) == END_FRAG)
                    {
                        final int msgLength = builder.limit();
                        delegate.onData(builder.buffer(), 0, msgLength, assemblyHeader.reset(header, msgLength));
                        builder.reset();
                    }
                }
            }
        }
    }

    /**
     * Free an existing session buffer to reduce memory pressure when a connection goes inactive or no more
     * large messages are expected.
     *
     * @param sessionId to have its buffer freed
     * @return true if a buffer has been freed otherwise false.
     */
    public boolean freeSessionBuffer(final int sessionId)
    {
        return null != builderBySessionIdMap.remove(sessionId);
    }

    private static class AssemblyHeader extends Header
    {
        private int frameLength;

        public AssemblyHeader reset(final Header base, final int msgLength)
        {
            buffer(base.buffer());
            offset(base.offset());
            frameLength = msgLength + Header.LENGTH;

            return this;
        }

        public int frameLength()
        {
            return frameLength;
        }

        public byte flags()
        {
            return (byte)(super.flags() | UNFRAGMENTED);
        }

        public int termOffset()
        {
            return offset() - (frameLength - super.frameLength());
        }
    }
}<|MERGE_RESOLUTION|>--- conflicted
+++ resolved
@@ -15,15 +15,17 @@
  */
 package uk.co.real_logic.aeron;
 
-import uk.co.real_logic.aeron.common.BufferBuilder;
-import uk.co.real_logic.agrona.DirectBuffer;
-import uk.co.real_logic.agrona.collections.Int2ObjectHashMap;
-import uk.co.real_logic.aeron.common.concurrent.logbuffer.DataHandler;
-import uk.co.real_logic.aeron.common.concurrent.logbuffer.Header;
+import static uk.co.real_logic.aeron.common.concurrent.logbuffer.FrameDescriptor.BEGIN_FRAG;
+import static uk.co.real_logic.aeron.common.concurrent.logbuffer.FrameDescriptor.END_FRAG;
+import static uk.co.real_logic.aeron.common.concurrent.logbuffer.FrameDescriptor.UNFRAGMENTED;
 
 import java.util.function.Supplier;
 
-import static uk.co.real_logic.aeron.common.concurrent.logbuffer.FrameDescriptor.*;
+import uk.co.real_logic.aeron.common.BufferBuilder;
+import uk.co.real_logic.aeron.common.concurrent.logbuffer.DataHandler;
+import uk.co.real_logic.aeron.common.concurrent.logbuffer.Header;
+import uk.co.real_logic.agrona.DirectBuffer;
+import uk.co.real_logic.agrona.collections.Int2ObjectHashMap;
 
 /**
  * A {@link DataHandler} that sits in a chain-of-responsibility pattern that reassembles fragmented messages
@@ -33,12 +35,7 @@
  * buffer for reassembly before delegation.
  * <p>
  * Session based buffers will be allocated and grown as necessary based on the length of messages to be assembled.
-<<<<<<< HEAD
- *
- * When sessions go inactive {@link InactiveConnectionHandler}, it is possible to free the buffer by calling
-=======
  * When sessions go inactive see {@link InactiveConnectionHandler}, it is possible to free the buffer by calling
->>>>>>> 044cf8e1
  * {@link #freeSessionBuffer(int)}.
  */
 public class FragmentAssemblyAdapter implements DataHandler
@@ -77,6 +74,7 @@
      * @param length of the data in bytes.
      * @param header representing the meta data for the data.
      */
+    @Override
     public void onData(final DirectBuffer buffer, final int offset, final int length, final Header header)
     {
         final byte flags = header.flags();
@@ -135,16 +133,19 @@
             return this;
         }
 
+        @Override
         public int frameLength()
         {
             return frameLength;
         }
 
+        @Override
         public byte flags()
         {
             return (byte)(super.flags() | UNFRAGMENTED);
         }
 
+        @Override
         public int termOffset()
         {
             return offset() - (frameLength - super.frameLength());
